--- conflicted
+++ resolved
@@ -16,15 +16,9 @@
     - unconvert
     - whitespace
     - govet
-<<<<<<< HEAD
     - gosimple
-    # ToDo:
-    #- ineffassign
-=======
     - ineffassign
     # ToDo:
-    #- gosimple
->>>>>>> da5d50ac
     #- gocritic
     #- golint
 linters-settings:
